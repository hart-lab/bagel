--- conflicted
+++ resolved
@@ -9,22 +9,17 @@
 import time
 
 VERSION = 2.0
-<<<<<<< HEAD
+
 BUILD = 114
-=======
-
-BUILD = 113
->>>>>>> 1e5a7b8c
+
 
 
 '''
 Update history
 
-<<<<<<< HEAD
+
 Build 114
 1. Add option for normalizing rep counts
-=======
->>>>>>> 1e5a7b8c
 
 Build 113
 1. Fixed bugs
@@ -213,23 +208,14 @@
     Required options:
         -i --read-count-file       Tab-delimited file of reagents and fold changes.  See documentation for format.
         -o --output-label          Label for all output files
-<<<<<<< HEAD
-        -c --control-columns         A comma-delimited list of columns of control (T0 or plasmid) columns.
+        -c --control-columns       A comma-delimited list of columns of control (T0 or plasmid) columns.
                                     Input can be either number or name.
     \b
     Other options:
-        --minreads=N                   Discard gRNA with T0 counts < N (default 0)
-        --pseudo-count=N	       Add a pseudocount of N to every readcount (default 5)
-        -h, --help                     Show this help text
-=======
-        -c --control-columns       A comma-delimited list of columns of control (T0 or plasmid) columns.
-                                   Input can be either number or name.
-    \b
-    Other options:
-        -m --min-reads=N           Discard gRNA with T0 counts < N (default 0)
-        -Np --pseudo-count=N	   Add a pseudocount of N to every readcount (default 5)
+        --min-reads=N              Discard gRNA with T0 counts < N (default 0)
+        -Np, --pseudo-count=N	     Add a pseudocount of N to every readcount (default 5)
         -h, --help                 Show this help text
->>>>>>> 1e5a7b8c
+
 
     \b
     Example:
